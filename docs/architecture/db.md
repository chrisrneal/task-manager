# Database Entity Relationship Diagram

## Schema Overview

The Task Manager application uses a PostgreSQL database via Supabase with the following tables and relationships:

```mermaid
erDiagram
    projects {
        uuid id PK
        string name
        string description
        timestamp created_at
        timestamp updated_at
        uuid user_id FK
    }
    
    project_states {
        uuid id PK
        uuid project_id FK
        string name
        int position
    }
    
    workflows {
        uuid id PK
        uuid project_id FK
        string name
    }
    
    workflow_steps {
        uuid workflow_id PK,FK
        uuid state_id PK,FK
        int step_order
    }
    
    workflow_transitions {
        uuid workflow_id PK,FK
        uuid from_state FK
        uuid to_state PK,FK
    }
    
    task_types {
        uuid id PK
        uuid project_id FK
        string name
        uuid workflow_id FK
    }
    
    tasks {
        uuid id PK
        string name
        string description
        uuid project_id FK
        uuid owner_id
        string status
        string priority
        timestamp due_date
        timestamp created_at
        timestamp updated_at
        uuid task_type_id FK
        uuid state_id FK
    }
    
    subtasks {
        uuid id PK
        string name
        string description
        uuid task_id FK
        uuid owner_id
        string status
        timestamp created_at
        timestamp updated_at
    }
    
    task_files {
        uuid id PK
        uuid task_id FK
        string path
        string mime_type
        integer size
        timestamp created_at
        timestamp updated_at
    }
    
    projects ||--o{ tasks : "has many"
    tasks ||--o{ subtasks : "has many"
    tasks ||--o{ task_files : "has many"
    projects ||--o{ project_states : "has many"
    projects ||--o{ workflows : "has many"
    projects ||--o{ task_types : "has many"
    workflows ||--o{ workflow_steps : "has many"
    workflows ||--o{ workflow_transitions : "has many"
    project_states ||--o{ workflow_steps : "referenced in"
    project_states ||--o{ workflow_transitions : "from state"
    project_states ||--o{ workflow_transitions : "to state"
    task_types }|--|| workflows : "uses"
    tasks }o--|| task_types : "is of type"
    tasks }o--|| project_states : "is in state"
```

## Relationships

- A **project** belongs to a user and can have many tasks, project states, workflows, and task types
- A **project state** belongs to a project and can be used in multiple workflow steps and workflow transitions
- A **workflow** belongs to a project and contains multiple workflow steps and workflow transitions
- A **workflow step** defines a state in a workflow with a specific order
- A **workflow transition** defines allowed state changes in a workflow (from one state to another)
- A **task type** belongs to a project and is linked to a specific workflow
- A **task** belongs to a project and a user (owner), can have many subtasks, can be of a task type, and can be in a state
- A **subtask** belongs to a task and a user (owner)
- A **task file** belongs to a task and is stored in the Supabase Storage bucket

## Row-Level Security (RLS)

All tables implement Row-Level Security with the following policies:

### Projects Table RLS

- **SELECT/UPDATE/DELETE**: Allowed when `auth.uid() = user_id` OR role = `admin`
- **INSERT**: Allowed when `auth.uid() = new.user_id`

### Tasks Table RLS

- **SELECT/UPDATE/DELETE**: Allowed when `auth.uid() = owner_id` OR role = `admin`
- **INSERT**: Allowed when `auth.uid() = new.owner_id`

### Subtasks Table RLS

- **SELECT/UPDATE/DELETE**: Allowed when `auth.uid() = owner_id` OR role = `admin`
- **INSERT**: Allowed when `auth.uid() = new.owner_id`

### Project States, Workflows, Workflow Steps, Workflow Transitions, Task Types RLS

- **SELECT/UPDATE/DELETE/INSERT**: Policies inherit from the Projects table, allowing access when the user is the owner of the related project or is an admin.

### Task Files Table RLS

- **SELECT/UPDATE/DELETE**: Allowed when the user is the owner of the related task OR role = `admin`
- **INSERT**: Allowed when the user is the owner of the related task

### Storage Objects (task-files) RLS

- **SELECT/UPDATE/DELETE/INSERT**: Allowed when the user is the owner of the related task OR role = `admin`

## Cascade Behavior

- When a **project** is deleted, all associated **tasks**, **project states**, **workflows**, and **task types** are deleted (CASCADE)
<<<<<<< HEAD
- When a **workflow** is deleted, all associated **workflow steps** are deleted (CASCADE)
- When a **task** is deleted, all associated **subtasks** and **task files** are deleted (CASCADE)
=======
- When a **workflow** is deleted, all associated **workflow steps** and **workflow transitions** are deleted (CASCADE)
- When a **task** is deleted, all associated **subtasks** are deleted (CASCADE)
>>>>>>> 9c410eda
- When a **state** is deleted, the deletion will fail if it's referenced by a task
- When a **workflow** is deleted, the deletion will fail if it's referenced by a task type (RESTRICT)

## Workflow Transition Model

The task management system supports a flexible transition graph model where tasks can move between states through defined transitions:

- Each workflow has a set of **workflow transitions** that define allowed state changes
- A transition defines a path from one state (from_state) to another state (to_state) within a workflow
- When from_state is NULL, the transition applies from any state to the specified to_state
- Example: A "Cancelled" state can be reached from any other state by defining a transition with NULL as from_state

### Example Transition Graph

```
                 ┌─────────────┐
                 │   New Task  │
                 └──────┬──────┘
                        │
                        ▼
                 ┌─────────────┐
                 │  In Progress│
                 └──────┬──────┘
                        │
                        ▼
                 ┌─────────────┐
                 │   Completed │
                 └─────────────┘
                      
                                            ┌─────────────┐
                     ────────────────────▶ │  Cancelled  │
                 Any state can transition   └─────────────┘
                    to cancelled state
```<|MERGE_RESOLUTION|>--- conflicted
+++ resolved
@@ -146,13 +146,8 @@
 ## Cascade Behavior
 
 - When a **project** is deleted, all associated **tasks**, **project states**, **workflows**, and **task types** are deleted (CASCADE)
-<<<<<<< HEAD
-- When a **workflow** is deleted, all associated **workflow steps** are deleted (CASCADE)
+- When a **workflow** is deleted, all associated **workflow steps** and **workflow transitions** are deleted (CASCADE)
 - When a **task** is deleted, all associated **subtasks** and **task files** are deleted (CASCADE)
-=======
-- When a **workflow** is deleted, all associated **workflow steps** and **workflow transitions** are deleted (CASCADE)
-- When a **task** is deleted, all associated **subtasks** are deleted (CASCADE)
->>>>>>> 9c410eda
 - When a **state** is deleted, the deletion will fail if it's referenced by a task
 - When a **workflow** is deleted, the deletion will fail if it's referenced by a task type (RESTRICT)
 
