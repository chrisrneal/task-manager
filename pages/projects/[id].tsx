'use client';

import React, { useState, useEffect, useCallback } from 'react';
import { useRouter } from 'next/router';
import Link from 'next/link';
import Page from '@/components/page';
import Section from '@/components/section';
import TaskForm from '@/components/TaskForm';
import { KanbanView } from '@/components/kanban';
import { useAuth } from '@/components/AuthContext';
import { supabase } from '@/utils/supabaseClient';
import { Project, Task, TaskWithFieldValues, ProjectState, TaskType, Workflow, WorkflowStep, WorkflowTransition, TaskFieldValue, ProjectMemberWithUser } from '@/types/database';
import { v4 as uuidv4 } from 'uuid';

const ProjectDetail = () => {
  const router = useRouter();
  const { id: projectId } = router.query;
  const { user, loading } = useAuth();
  
  const [project, setProject] = useState<Project | null>(null);
  const [tasks, setTasks] = useState<Task[]>([]);
  const [isLoading, setIsLoading] = useState(true);
  const [error, setError] = useState<string | null>(null);
  
  // Workflow related state
  const [taskTypes, setTaskTypes] = useState<TaskType[]>([]);
  const [workflows, setWorkflows] = useState<Workflow[]>([]);
  const [states, setStates] = useState<ProjectState[]>([]);
  const [workflowSteps, setWorkflowSteps] = useState<WorkflowStep[]>([]);
  const [workflowTransitions, setWorkflowTransitions] = useState<WorkflowTransition[]>([]);
  const [workflowStates, setWorkflowStates] = useState<{ id: string, name: string }[]>([]);
  
  // View state
  const [activeView, setActiveView] = useState<'kanban' | 'list' | 'gantt'>('kanban');
  const [isViewTransitioning, setIsViewTransitioning] = useState(false);
  
  // List view state
  const [sortField, setSortField] = useState<string>('name');
  const [sortDirection, setSortDirection] = useState<'asc' | 'desc'>('asc');
  const [filterText, setFilterText] = useState<string>('');
  const [statusFilter, setStatusFilter] = useState<string>('');
  const [typeFilter, setTypeFilter] = useState<string>('');
  
  // Handle view transition with animation
  const handleViewChange = (view: 'kanban' | 'list' | 'gantt') => {
    if (view === activeView) return;
    
    setIsViewTransitioning(true);
    setTimeout(() => {
      setActiveView(view);
      setIsViewTransitioning(false);
    }, 150); // Short timeout for the fade-out effect
  };
  
  // Handle sorting in list view
  const handleSort = (field: string) => {
    if (sortField === field) {
      // Toggle direction if the same field is clicked
      setSortDirection(prev => prev === 'asc' ? 'desc' : 'asc');
    } else {
      // Set new field and default to ascending
      setSortField(field);
      setSortDirection('asc');
    }
  };
  
  // Task form state
  const [isTaskModalOpen, setIsTaskModalOpen] = useState(false);
  const [taskFormMode, setTaskFormMode] = useState<'create' | 'edit'>('create');
  const [currentTask, setCurrentTask] = useState<TaskWithFieldValues | null>(null);
  const [taskName, setTaskName] = useState('');
  const [taskDescription, setTaskDescription] = useState('');
<<<<<<< HEAD
  const [taskStatus, setTaskStatus] = useState(TASK_STATUSES.TODO);
  const [taskPriority, setTaskPriority] = useState('medium');
  const [taskDueDate, setTaskDueDate] = useState('');
  const [taskAssigneeId, setTaskAssigneeId] = useState<string | null>(null);
=======
>>>>>>> bb5fe584
  const [taskTypeId, setTaskTypeId] = useState<string | null>(null);
  const [taskStateId, setTaskStateId] = useState<string | null>(null);
  const [validNextStates, setValidNextStates] = useState<string[]>([]);
  const [isSubmitting, setIsSubmitting] = useState(false);

  // Project members state
  const [projectMembers, setProjectMembers] = useState<ProjectMemberWithUser[]>([]);

  // Auth protection
  useEffect(() => {
    if (!loading && !user) {
      router.replace('/login');
    }
  }, [user, loading, router]);

  // Fetch project workflow data (task types, workflows, states)
  const fetchProjectWorkflowData = React.useCallback(async () => {
    if (!user || !projectId) return;

    try {
      const traceId = uuidv4();
      console.log(`[${traceId}] Fetching workflow data for project: ${projectId}`);
      
      // Get the session token
      const { data: sessionData } = await supabase.auth.getSession();
      const token = sessionData.session?.access_token;
      
      if (!token) {
        throw new Error('No authentication token available');
      }
      
      // Fetch task types for this project
      const { data: taskTypesData, error: taskTypesError } = await supabase
        .from('task_types')
        .select('*')
        .eq('project_id', projectId);

      if (taskTypesError) throw taskTypesError;
      
      setTaskTypes(taskTypesData || []);
      
      // Fetch workflows for this project
      const { data: workflowsData, error: workflowsError } = await supabase
        .from('workflows')
        .select('*')
        .eq('project_id', projectId);

      if (workflowsError) throw workflowsError;
      
      setWorkflows(workflowsData || []);
      
      // Fetch project states
      const { data: statesData, error: statesError } = await supabase
        .from('project_states')
        .select('*')
        .eq('project_id', projectId)
        .order('position');

      if (statesError) throw statesError;
      
      setStates(statesData || []);
      
      // Fetch workflow steps
      if (workflowsData && workflowsData.length > 0) {
        const workflowIds = workflowsData.map(w => w.id);
        
        const { data: stepsData, error: stepsError } = await supabase
          .from('workflow_steps')
          .select('*')
          .in('workflow_id', workflowIds)
          .order('step_order');
          
        if (stepsError) throw stepsError;
        
        setWorkflowSteps(stepsData || []);

        // Fetch workflow transitions
        const { data: transitionsData, error: transitionsError } = await supabase
          .from('workflow_transitions')
          .select('*')
          .in('workflow_id', workflowIds);

        if (transitionsError) throw transitionsError;
        
        setWorkflowTransitions(transitionsData || []);
      }
      
      console.log(`[${traceId}] Workflow data fetched successfully`);
    } catch (err: any) {
      console.error('Error fetching workflow data:', err.message);
      setError('Failed to load workflow data');
    }
  }, [user, projectId]);

  // Get states for a specific workflow
  const getWorkflowStates = (workflowId: string): ProjectState[] => {
    const steps = workflowSteps.filter(step => step.workflow_id === workflowId)
      .sort((a, b) => a.step_order - b.step_order);
    
    return steps.map(step => {
      const state = states.find(s => s.id === step.state_id);
      return state!;
    }).filter(Boolean);
  };

  // Get the workflow for a specific task type
  const getTaskTypeWorkflow = (taskTypeId: string | null): Workflow | null => {
    if (!taskTypeId) return null;
    
    const taskType = taskTypes.find(tt => tt.id === taskTypeId);
    if (!taskType) return null;
    
    return workflows.find(w => w.id === taskType.workflow_id) || null;
  };

  // Get the first state for a workflow
  const getFirstWorkflowState = (workflowId: string): ProjectState | null => {
    const workflowStates = getWorkflowStates(workflowId);
    return workflowStates.length > 0 ? workflowStates[0] : null;
  };

  // Get the next valid states for a task
  const getNextValidStates = (task: Task, forDragAndDrop: boolean = false): ProjectState[] => {
    if (!task.task_type_id) return states;
    
    const taskType = taskTypes.find(tt => tt.id === task.task_type_id);
    if (!taskType) return states;
    
    const workflow = workflows.find(w => w.id === taskType.workflow_id);
    if (!workflow) return states;
    
    const workflowStatesMap = getWorkflowStates(workflow.id)
      .reduce((map, state) => {
        map[state.id] = state;
        return map;
      }, {} as Record<string, ProjectState>);
    
    // If task doesn't have a state, first state is valid
    if (!task.state_id) {
      const firstState = Object.values(workflowStatesMap).length > 0 
        ? [Object.values(workflowStatesMap)[0]] 
        : [];
      return firstState;
    }
    
    // For drag and drop, use workflow transitions to determine valid target states
    const validStates: ProjectState[] = [];
    
    // Always include the current state
    if (workflowStatesMap[task.state_id]) {
      validStates.push(workflowStatesMap[task.state_id]);
    }
    
    // Get all valid transitions for this workflow
    const relevantTransitions = workflowTransitions.filter(t => 
      t.workflow_id === workflow.id && 
      (t.from_state === task.state_id || t.from_state === null)
    );
    
    // Add all valid transition target states
    relevantTransitions.forEach(transition => {
      if (workflowStatesMap[transition.to_state] && 
          !validStates.some(s => s.id === transition.to_state)) {
        validStates.push(workflowStatesMap[transition.to_state]);
      }
    });
    
    return validStates;
  };

  // Fetch tasks for the project
  const fetchTasks = React.useCallback(async () => {
    if (!user || !projectId) return;

    try {
      const traceId = uuidv4();
      console.log(`[${traceId}] Fetching tasks for project: ${projectId}`);
      
      // Get the session token
      const { data: sessionData } = await supabase.auth.getSession();
      const token = sessionData.session?.access_token;
      
      if (!token) {
        throw new Error('No authentication token available');
      }
      
      const response = await fetch(`/api/tasks?projectId=${projectId}`, {
        method: 'GET',
        headers: {
          'Content-Type': 'application/json',
          'Authorization': 'Bearer ' + token
        }
      });
      
      if (!response.ok) {
        throw new Error(`Error: ${response.status}`);
      }
      
      const result = await response.json();
      console.log(`[${traceId}] Fetched ${result.data.length} tasks successfully`);
      setTasks(result.data || []);
    } catch (err: any) {
      console.error('Error fetching tasks:', err.message);
      setError('Failed to load tasks');
    }
  }, [user, projectId]);

  // Fetch project members
  const fetchProjectMembers = React.useCallback(async () => {
    if (!user || !projectId) return;

    try {
      const traceId = uuidv4();
      console.log(`[${traceId}] Fetching members for project: ${projectId}`);
      
      // Get the session token
      const { data: sessionData } = await supabase.auth.getSession();
      const token = sessionData.session?.access_token;
      
      if (!token) {
        throw new Error('No authentication token available');
      }
      
      const response = await fetch(`/api/projects/${projectId}/members`, {
        method: 'GET',
        headers: {
          'Content-Type': 'application/json',
          'Authorization': 'Bearer ' + token
        }
      });
      
      if (!response.ok) {
        throw new Error(`Error: ${response.status}`);
      }
      
      const result = await response.json();
      console.log(`[${traceId}] Fetched ${result.data.length} members successfully`);
      setProjectMembers(result.data || []);
    } catch (err: any) {
      console.error('Error fetching project members:', err.message);
      // Don't set error for members as it's not critical for main functionality
    }
  }, [user, projectId]);

  // Fetch project details
  useEffect(() => {
    const fetchProject = async () => {
      if (!user || !projectId) return;

      setIsLoading(true);
      setError(null);
      
      try {
        const traceId = uuidv4();
        console.log(`[${traceId}] Fetching project details for: ${projectId}`);
        
        // Get the session token
        const { data: sessionData } = await supabase.auth.getSession();
        const token = sessionData.session?.access_token;
        
        if (!token) {
          throw new Error('No authentication token available');
        }
        
        const response = await fetch(`/api/projects/${projectId}`, {
          method: 'GET',
          headers: {
            'Content-Type': 'application/json',
            'Authorization': 'Bearer ' + token
          }
        });
        
        if (!response.ok) {
          if (response.status === 404) {
            setProject(null);
            setError('Project not found');
            throw new Error('Project not found');
          }
          throw new Error(`Error: ${response.status}`);
        }
        
        const result = await response.json();
        console.log(`[${traceId}] Fetched project successfully`);
        setProject(result.data);

        // Now fetch tasks for this project
        await fetchTasks();
        
        // Also fetch project members
        await fetchProjectMembers();
      } catch (err: any) {
        console.error('Error fetching project:', err.message);
        if (err.message !== 'Project not found') {
          setError('Failed to load project');
        }
      } finally {
        setIsLoading(false);
      }
    };

    if (user && projectId) {
      fetchProject();
    }
  }, [user, projectId, fetchTasks, fetchProjectMembers]);

  // Subscribe to realtime updates for tasks
  useEffect(() => {
    if (!user || !projectId) return;
    
    console.log('Setting up realtime subscription for tasks...');
    
    // Subscribe to task changes
    const subscription = supabase
      .channel(`tasks:project_id=eq.${projectId}`)
      .on('postgres_changes', { 
        event: '*', 
        schema: 'public', 
        table: 'tasks',
        filter: `project_id=eq.${projectId}`
      }, (payload) => {
        console.log('Realtime task update:', payload);
        
        // Handle different events
        switch (payload.eventType) {
          case 'INSERT':
            // Only add if it's not already in the list (prevent duplication with optimistic updates)
            if (!tasks.some(t => t.id === payload.new.id)) {
              setTasks(prev => [payload.new as Task, ...prev]);
            }
            break;
          case 'UPDATE':
            setTasks(prev => prev.map(t => 
              t.id === payload.new.id ? payload.new as Task : t
            ));
            break;
          case 'DELETE':
            setTasks(prev => prev.filter(t => t.id !== payload.old.id));
            break;
        }
      })
      .subscribe();
    
    // Cleanup subscription on unmount
    return () => {
      supabase.removeChannel(subscription);
    };
  }, [user, projectId, tasks]);

  // Fetch workflow data when the project is loaded
  useEffect(() => {
    if (user && projectId && project) {
      fetchProjectWorkflowData();
    }
  }, [user, projectId, project, fetchProjectWorkflowData]);

  // Update workflow states whenever states change
  useEffect(() => {
    if (states.length > 0) {
      setWorkflowStates(states.map(state => ({
        id: state.id,
        name: state.name
      })));
    }
  }, [states]);
  
  // Update valid next states when task type changes (for create mode)
  useEffect(() => {
    if (taskFormMode === 'create' && taskTypeId) {
      // For a new task with a selected type, get the first state of the workflow
      const taskType = taskTypes.find(tt => tt.id === taskTypeId);
      if (taskType) {
        const firstState = getFirstWorkflowState(taskType.workflow_id);
        if (firstState) {
          setValidNextStates([firstState.id]);
          // Auto-select the first state
          setTaskStateId(firstState.id);
        } else {
          setValidNextStates([]);
        }
      }
    }
  }, [taskFormMode, taskTypeId, taskTypes]);

  // Handle opening the task modal for creating a new task
  const handleAddTask = () => {
    setTaskFormMode('create');
    setCurrentTask(null);
    setTaskTypeId(null);
    setTaskStateId(null);
    // For new tasks, we'll set valid states later when a task type is selected
    setValidNextStates([]);
    setIsTaskModalOpen(true);
  };

  // Handle opening the task modal for editing a task
  const handleEditTask = async (task: Task) => {
    setTaskFormMode('edit');
    setCurrentTask({...task, field_values: []});
    
    // Populate form fields
    setTaskName(task.name);
    setTaskDescription(task.description || '');
    setTaskStatus(task.status);
    setTaskPriority(task.priority);
    setTaskDueDate(task.due_date ? task.due_date.split('T')[0] : '');
    setTaskAssigneeId(task.assignee_id);
    setTaskTypeId(task.task_type_id);
    setTaskStateId(task.state_id);
    
    // Calculate valid next states for this task based on workflow transitions
    const nextStates = getNextValidStates(task);
    setValidNextStates(nextStates.map(state => state.id));
    
    // If task has a type, fetch its field values
    if (task.task_type_id) {
      try {
        // Get the session token
        const { data: sessionData } = await supabase.auth.getSession();
        const token = sessionData.session?.access_token;
        
        if (!token) {
          throw new Error('No authentication token available');
        }
        
        const response = await fetch(`/api/tasks/${task.id}/field-values`, {
          method: 'GET',
          headers: {
            'Content-Type': 'application/json',
            'Authorization': 'Bearer ' + token
          }
        });
        
        if (!response.ok) {
          throw new Error(`Error fetching field values: ${response.status}`);
        }
        
        const result = await response.json();
        
        // Update the current task with the field values
        setCurrentTask({
          ...task,
          field_values: result.data || []
        });

        // Ensure task type and state are set correctly for the task form
        console.log('Editing task with type:', task.task_type_id, 'and state:', task.state_id);
      } catch (err: any) {
        console.error('Error fetching task field values:', err.message);
        // Continue with the modal even if field values can't be fetched
      }
    }
    
    setIsTaskModalOpen(true);
  };

  // Handle change of task type
  const handleTaskTypeChange = (newTaskTypeId: string) => {
    setTaskTypeId(newTaskTypeId);
    
    // When task type changes, reset the state to the first state of the workflow
    const taskType = taskTypes.find(tt => tt.id === newTaskTypeId);
    if (taskType) {
      const firstState = getFirstWorkflowState(taskType.workflow_id);
      setTaskStateId(firstState?.id || null);
    } else {
      setTaskStateId(null);
    }
  };

<<<<<<< HEAD
  // Handle form submission for creating/editing a task
  const handleTaskSubmit = async (e: React.FormEvent) => {
    e.preventDefault();
    
    if (!user || !projectId) return;
    if (!taskName.trim()) {
      setError('Task name is required');
      return;
    }

    setIsSubmitting(true);
    setError(null);
    
    try {
      const traceId = uuidv4();
      const isEditing = taskFormMode === 'edit' && currentTask;
      console.log(`[${traceId}] ${isEditing ? 'Updating' : 'Creating'} task: ${taskName}`);
      
      // Get the session token
      const { data: sessionData } = await supabase.auth.getSession();
      const token = sessionData.session?.access_token;
      
      if (!token) {
        throw new Error('No authentication token available');
      }

      // First add optimistically to the UI
      const tempId = `temp-${Date.now()}`;
      const optimisticTask: Task = {
        id: isEditing ? currentTask!.id : tempId,
        name: taskName,
        description: taskDescription || null,
        project_id: projectId as string,
        owner_id: user.id,
        assignee_id: taskAssigneeId,
        status: taskStatus,
        priority: taskPriority,
        due_date: taskDueDate || null,
        created_at: isEditing ? currentTask!.created_at : new Date().toISOString(),
        updated_at: new Date().toISOString(),
        task_type_id: taskTypeId,
        state_id: taskStateId
      };
      
      if (isEditing) {
        // Replace the existing task in the list
        setTasks(prev => prev.map(t => t.id === currentTask!.id ? optimisticTask : t));
      } else {
        // Add the new task to the list
        setTasks(prev => [optimisticTask, ...prev]);
      }
      
      // Then save to the database via API
      const endpoint = isEditing ? `/api/tasks/${currentTask!.id}` : '/api/tasks';
      const method = isEditing ? 'PUT' : 'POST';
      
      const response = await fetch(endpoint, {
        method,
        headers: {
          'Content-Type': 'application/json',
          'Authorization': 'Bearer ' + token
        },
        body: JSON.stringify({
          name: taskName,
          description: taskDescription || null,
          project_id: projectId,
          assignee_id: taskAssigneeId,
          status: taskStatus,
          priority: taskPriority,
          due_date: taskDueDate || null,
          task_type_id: taskTypeId,
          state_id: taskStateId
        })
      });
      
      if (!response.ok) {
        throw new Error(`Error: ${response.status}`);
      }
      
      const result = await response.json();
      console.log(`[${traceId}] Task ${isEditing ? 'updated' : 'created'} successfully: ${result.data.id}`);
      
      if (!isEditing) {
        // Replace the temporary item with the real one
        setTasks(prev => prev.map(t => t.id === tempId ? result.data : t));
      }
      
      // Close the modal and reset form
      setIsTaskModalOpen(false);
      setTaskName('');
      setTaskDescription('');
      setTaskStatus(TASK_STATUSES.TODO);
      setTaskPriority('medium');
      setTaskDueDate('');
      setTaskAssigneeId(null);
      setTaskTypeId(null);
      setTaskStateId(null);
      setCurrentTask(null);
    } catch (err: any) {
      // Revert the optimistic update
      if (taskFormMode === 'edit' && currentTask) {
        setTasks(prev => prev.map(t => t.id === currentTask.id ? currentTask : t));
      } else {
        setTasks(prev => prev.filter(t => !t.id.toString().startsWith('temp-')));
      }
      
      setError('Failed to save task. Please try again.');
      console.error('Error saving task:', err.message);
    } finally {
      setIsSubmitting(false);
    }
  };

=======
>>>>>>> bb5fe584
  // Handle deleting a task
  const handleDeleteTask = async (taskId: string) => {
    if (!user || !projectId) return;

    if (!confirm('Are you sure you want to delete this task?')) {
      return;
    }

    try {
      const traceId = uuidv4();
      console.log(`[${traceId}] Deleting task: ${taskId}`);
      
      // Get the session token
      const { data: sessionData } = await supabase.auth.getSession();
      const token = sessionData.session?.access_token;
      
      if (!token) {
        throw new Error('No authentication token available');
      }

      // Remove optimistically from the UI
      const taskToDelete = tasks.find(t => t.id === taskId);
      setTasks(prev => prev.filter(t => t.id !== taskId));
      
      // Then delete from the database
      const response = await fetch(`/api/tasks/${taskId}`, {
        method: 'DELETE',
        headers: {
          'Content-Type': 'application/json',
          'Authorization': 'Bearer ' + token
        }
      });
      
      if (!response.ok) {
        throw new Error(`Error: ${response.status}`);
      }
      
      console.log(`[${traceId}] Task deleted successfully`);
    } catch (err: any) {
      // Restore the deleted task if there was an error
      setTasks(prev => [...prev, tasks.find(t => t.id === taskId)!].sort((a, b) => 
        new Date(b.created_at).getTime() - new Date(a.created_at).getTime()
      ));
      
      setError('Failed to delete task. Please try again.');
      console.error('Error deleting task:', err.message);
    }
  };

  // Group tasks by state
  const groupTasksByState = () => {
    // If no workflow data is available yet, return empty groups
    if (states.length === 0) {
      return {};
    }
    
    // Group by state_id
    const grouped: Record<string, Task[]> = {};
    
    // Initialize all states with empty arrays
    states.forEach(state => {
      grouped[state.id] = [];
    });
    
    // Add tasks to their respective state groups
    tasks.forEach(task => {
      if (task.state_id && grouped[task.state_id]) {
        grouped[task.state_id].push(task);
      } else {
        // For tasks without a state, add to first state of its workflow
        // or keep in a separate group for tasks without a workflow
        if (task.task_type_id) {
          const taskType = taskTypes.find(tt => tt.id === task.task_type_id);
          if (taskType) {
            const firstState = getFirstWorkflowState(taskType.workflow_id);
            if (firstState) {
              if (!grouped[firstState.id]) {
                grouped[firstState.id] = [];
              }
              grouped[firstState.id].push(task);
            }
          }
        }
      }
    });
    
    return grouped;
  };

  // State for drag and drop
  const [draggedTaskId, setDraggedTaskId] = useState<string | null>(null);
  const [validDropStates, setValidDropStates] = useState<string[]>([]);
  
  // Handle drag start event
  const handleDragStart = (e: React.DragEvent, taskId: string, stateId: string, taskTypeId: string | null) => {
    e.dataTransfer.setData('text/plain', JSON.stringify({
      taskId,
      sourceStateId: stateId,
      taskTypeId
    }));
    setDraggedTaskId(taskId);
    
    // Find the task being dragged
    const task = tasks.find(t => t.id === taskId);
    if (task) {
      // Get valid next states for this task using workflow transitions
      const nextStates = getNextValidStates(task, true);
      setValidDropStates(nextStates.map(s => s.id));
    }
    
    e.currentTarget.classList.add('opacity-50');
  };
  
  // Handle drag end event
  const handleDragEnd = (e: React.DragEvent) => {
    e.currentTarget.classList.remove('opacity-50');
    setDraggedTaskId(null);
    setValidDropStates([]);
  };
  
  // Handle drag over event
  const handleDragOver = (e: React.DragEvent, stateId: string) => {
    e.preventDefault();
    if (validDropStates.includes(stateId)) {
      e.dataTransfer.dropEffect = 'move';
    } else {
      e.dataTransfer.dropEffect = 'none';
    }
  };
  
  // Handle drop event
  const handleDrop = async (e: React.DragEvent, targetStateId: string) => {
    e.preventDefault();
    
    try {
      const data = JSON.parse(e.dataTransfer.getData('text/plain'));
      const { taskId, sourceStateId, taskTypeId } = data;
      
      if (sourceStateId === targetStateId) {
        // Clear drag state even when no change is needed
        setDraggedTaskId(null);
        setValidDropStates([]);
        return; // No change needed
      }
      
      // Find the task being moved
      const taskToMove = tasks.find(t => t.id === taskId);
      if (!taskToMove) {
        // Clear drag state if task not found
        setDraggedTaskId(null);
        setValidDropStates([]);
        return;
      }
      
      // Verify this is a valid transition using workflow transitions
      const validStates = getNextValidStates(taskToMove, true);
      if (!validStates.some(s => s.id === targetStateId)) {
        console.warn('Invalid state transition attempted');
        // Clear drag state on invalid transition
        setDraggedTaskId(null);
        setValidDropStates([]);
        return;
      }
      
      // Update optimistically in the UI
      const updatedTask = { 
        ...taskToMove,
        state_id: targetStateId,
        updated_at: new Date().toISOString()
      };
      
      setTasks(prev => prev.map(t => t.id === taskId ? updatedTask : t));
      
      // Then update in the database
      const { data: sessionData } = await supabase.auth.getSession();
      const token = sessionData.session?.access_token;
      
      if (!token) {
        throw new Error('No authentication token available');
      }
      
      const response = await fetch(`/api/tasks/${taskId}`, {
        method: 'PUT',
        headers: {
          'Content-Type': 'application/json',
          'Authorization': 'Bearer ' + token
        },
        body: JSON.stringify({
          name: taskToMove.name,
          description: taskToMove.description,
          task_type_id: taskToMove.task_type_id,
          state_id: targetStateId
        })
      });
      
      if (!response.ok) {
        throw new Error(`Error: ${response.status}`);
      }
      
      console.log(`Task ${taskId} moved from state ${sourceStateId} to ${targetStateId}`);
      
      // Clear drag state after successful drop
      setDraggedTaskId(null);
      setValidDropStates([]);
      
    } catch (err: any) {
      console.error('Error moving task:', err.message);
      setError('Failed to move task. Please try again.');
      // Revert the optimistic update
      fetchTasks();
      // Clear drag state in case of error
      setDraggedTaskId(null);
      setValidDropStates([]);
    }
  };

  // Task groups by state
  const groupedTasks = groupTasksByState();

  // Get sorted and filtered tasks for list view
  const getSortedFilteredTasks = () => {
    // Apply text filter
    let filteredTasks = tasks;
    
    if (filterText.trim()) {
      filteredTasks = filteredTasks.filter(task => 
        task.name.toLowerCase().includes(filterText.toLowerCase()) || 
        (task.description && task.description.toLowerCase().includes(filterText.toLowerCase()))
      );
    }
    
    // Apply status filter
    if (statusFilter) {
      filteredTasks = filteredTasks.filter(task => {
        if (task.state_id) {
          const state = states.find(s => s.id === task.state_id);
          return state && state.id === statusFilter;
        }
        return false; // Tasks without state_id are not shown in filtered results
      });
    }
    
    // Apply type filter
    if (typeFilter) {
      filteredTasks = filteredTasks.filter(task => task.task_type_id === typeFilter);
    }
    
    // Sort filtered tasks
    return [...filteredTasks].sort((a, b) => {
      let valueA, valueB;
      
      // Extract the values based on the sort field
      switch (sortField) {
        case 'name':
          valueA = a.name.toLowerCase();
          valueB = b.name.toLowerCase();
          break;
        case 'status':
          // Use the state name if available
          valueA = a.state_id 
            ? (states.find(s => s.id === a.state_id)?.name || '').toLowerCase() 
            : '';
          valueB = b.state_id 
            ? (states.find(s => s.id === b.state_id)?.name || '').toLowerCase() 
            : '';
          break;
        case 'type':
          // Get task type names
          valueA = a.task_type_id 
            ? (taskTypes.find(tt => tt.id === a.task_type_id)?.name || '').toLowerCase() 
            : '';
          valueB = b.task_type_id 
            ? (taskTypes.find(tt => tt.id === b.task_type_id)?.name || '').toLowerCase() 
            : '';
          break;
        case 'assignee':
          // Get assignee names
          valueA = a.assignee_id 
            ? (projectMembers.find(m => m.user_id === a.assignee_id)?.name || '').toLowerCase() 
            : '';
          valueB = b.assignee_id 
            ? (projectMembers.find(m => m.user_id === b.assignee_id)?.name || '').toLowerCase() 
            : '';
          break;
        default:
          valueA = a.name.toLowerCase();
          valueB = b.name.toLowerCase();
      }
      
      // Sort based on direction - all string comparison now
      const result = String(valueA).localeCompare(String(valueB));
      
      return sortDirection === 'asc' ? result : -result;
    });
  };

  // Loading and not found states
  if (loading || !user) return null;
  
  if (isLoading) {
    return (
      <Page title="Project Details">
        <Section>
          <div className="text-center py-10">
            <p className="text-zinc-600 dark:text-zinc-400">Loading project...</p>
          </div>
        </Section>
      </Page>
    );
  }

  if (!project && !isLoading) {
    return (
      <Page title="Project Not Found">
        <Section>
          <div className="text-center py-10">
            <h2 className="text-xl font-semibold text-zinc-800 dark:text-zinc-200 mb-4">
              Project Not Found
            </h2>
            <p className="text-zinc-600 dark:text-zinc-400 mb-6">
              The project you&apos;re looking for doesn&apos;t exist or you don&apos;t have access to it.
            </p>
            <button
              onClick={() => router.push('/projects')}
              className="px-4 py-2 bg-indigo-600 text-white rounded-md hover:bg-indigo-700"
            >
              Back to Projects
            </button>
          </div>
        </Section>
      </Page>
    );
  }

  return (
    <Page title={project?.name}>
      <Section>
        {/* Project Header */}
        <div className="flex justify-between items-center mb-6">
          <div>
            <h2 className="text-xl font-semibold text-zinc-800 dark:text-zinc-200">
              {project?.name}
            </h2>
            {project?.description && (
              <p className="text-zinc-600 dark:text-zinc-400 mt-1">{project.description}</p>
            )}
          </div>
          <div className="flex space-x-2">
            <Link
              href={`/projects/${projectId}/settings`}
              className="px-3 py-1 bg-indigo-100 text-indigo-800 dark:bg-indigo-800/30 dark:text-indigo-300 rounded-md hover:bg-indigo-200 dark:hover:bg-indigo-800/50 text-sm"
            >
              Project Settings
            </Link>
            <button
              onClick={() => router.push('/projects')}
              className="px-3 py-1 bg-gray-200 text-gray-800 dark:bg-zinc-700 dark:text-zinc-300 rounded-md hover:bg-gray-300 dark:hover:bg-zinc-600 text-sm"
            >
              Back to Projects
            </button>
          </div>
        </div>

        {/* Tasks Section */}
        <div className="mb-6">
          <div className="flex justify-between items-center mb-4">
            <h3 className="font-medium">Tasks</h3>
            <button
              onClick={handleAddTask}
              className="px-3 py-1 bg-indigo-600 text-white rounded-md hover:bg-indigo-700 text-sm"
            >
              Add Task
            </button>
          </div>

          {/* View Tabs */}
          <div className="flex border-b border-gray-200 dark:border-zinc-700 mb-4 overflow-x-auto">
            <button
              onClick={() => handleViewChange('kanban')}
              className={`px-4 py-2 text-sm font-medium whitespace-nowrap ${
                activeView === 'kanban'
                  ? 'text-indigo-600 dark:text-indigo-400 border-b-2 border-indigo-600 dark:border-indigo-400'
                  : 'text-zinc-600 dark:text-zinc-400 hover:text-zinc-800 dark:hover:text-zinc-200'
              }`}
            >
              Kanban
            </button>
            <button
              onClick={() => handleViewChange('list')}
              className={`px-4 py-2 text-sm font-medium whitespace-nowrap ${
                activeView === 'list'
                  ? 'text-indigo-600 dark:text-indigo-400 border-b-2 border-indigo-600 dark:border-indigo-400'
                  : 'text-zinc-600 dark:text-zinc-400 hover:text-zinc-800 dark:hover:text-zinc-200'
              }`}
            >
              List
            </button>
            <button
              onClick={() => handleViewChange('gantt')}
              className={`px-4 py-2 text-sm font-medium whitespace-nowrap ${
                activeView === 'gantt'
                  ? 'text-indigo-600 dark:text-indigo-400 border-b-2 border-indigo-600 dark:border-indigo-400'
                  : 'text-zinc-600 dark:text-zinc-400 hover:text-zinc-800 dark:hover:text-zinc-200'
              }`}
            >
              Gantt
            </button>
          </div>

          {error && <p className="text-red-500 text-sm mb-4">{error}</p>}

          {/* Task List with Transition Effect */}
          <div className={`space-y-6 transition-opacity duration-150 ${isViewTransitioning ? 'opacity-0' : 'opacity-100'}`}>
            {/* Kanban View */}
            {activeView === 'kanban' && (
              <KanbanView
                states={states}
                tasks={tasks}
                taskTypes={taskTypes}
                projectMembers={projectMembers}
                groupedTasks={groupedTasks}
                handleDragStart={handleDragStart}
                handleDragEnd={handleDragEnd}
                handleDragOver={handleDragOver}
                handleDrop={handleDrop}
                validDropStates={validDropStates}
                draggedTaskId={draggedTaskId}
                handleDeleteTask={handleDeleteTask}
                getNextValidStates={getNextValidStates}
              />
            )}

            {/* List View */}
            {activeView === 'list' && (
              <div className="overflow-x-auto -mx-4 sm:mx-0">
                {/* Filter inputs */}
                <div className="mb-4 px-4 sm:px-0">
                  <div className="flex flex-col sm:flex-row gap-2">
                    {/* Text filter */}
                    <div className="relative sm:w-64">
                      <input
                        type="text"
                        placeholder="Filter tasks..."
                        value={filterText}
                        onChange={(e) => setFilterText(e.target.value)}
                        className="w-full pl-10 pr-4 py-2 border border-gray-300 dark:border-zinc-700 rounded-md dark:bg-zinc-800 dark:text-zinc-200"
                        aria-label="Filter tasks by text"
                      />
                      <div className="absolute inset-y-0 left-0 pl-3 flex items-center pointer-events-none">
                        <svg className="h-5 w-5 text-gray-400 dark:text-zinc-500" xmlns="http://www.w3.org/2000/svg" viewBox="0 0 20 20" fill="currentColor" aria-hidden="true">
                          <path fillRule="evenodd" d="M8 4a4 4 0 100 8 4 4 0 000-8zM2 8a6 6 0 1110.89 3.476l4.817 4.817a1 1 0 01-1.414 1.414l-4.816-4.816A6 6 0 012 8z" clipRule="evenodd" />
                        </svg>
                      </div>
                      {filterText && (
                        <div className="absolute inset-y-0 right-0 pr-3 flex items-center">
                          <button 
                            onClick={() => setFilterText('')}
                            className="text-gray-400 hover:text-gray-600 dark:hover:text-gray-300"
                            aria-label="Clear filter"
                          >
                            ✕
                          </button>
                        </div>
                      )}
                    </div>

                    {/* Status filter */}
                    <div className="sm:w-48">
                      <select
                        value={statusFilter}
                        onChange={(e) => setStatusFilter(e.target.value)}
                        className="w-full py-2 px-3 border border-gray-300 dark:border-zinc-700 rounded-md dark:bg-zinc-800 dark:text-zinc-200"
                        aria-label="Filter by status"
                      >
                        <option value="">All Statuses</option>
                        {states.map(state => (
                          <option key={state.id} value={state.id}>{state.name}</option>
                        ))}
                        <option value="todo">To Do</option>
                        <option value="in_progress">In Progress</option>
                        <option value="done">Done</option>
                      </select>
                    </div>

                    {/* Type filter */}
                    <div className="sm:w-48">
                      <select
                        value={typeFilter}
                        onChange={(e) => setTypeFilter(e.target.value)}
                        className="w-full py-2 px-3 border border-gray-300 dark:border-zinc-700 rounded-md dark:bg-zinc-800 dark:text-zinc-200"
                        aria-label="Filter by type"
                      >
                        <option value="">All Types</option>
                        {taskTypes.map(type => (
                          <option key={type.id} value={type.id}>{type.name}</option>
                        ))}
                      </select>
                    </div>

                    {/* Reset filters button */}
                    {(filterText || statusFilter || typeFilter) && (
                      <button
                        onClick={() => {
                          setFilterText('');
                          setStatusFilter('');
                          setTypeFilter('');
                        }}
                        className="text-sm px-3 py-2 bg-gray-100 hover:bg-gray-200 dark:bg-zinc-700 dark:hover:bg-zinc-600 rounded-md text-gray-700 dark:text-zinc-300"
                        aria-label="Reset all filters"
                      >
                        Reset Filters
                      </button>
                    )}
                  </div>
                </div>

                <div className="inline-block min-w-full align-middle">
                  <table className="min-w-full divide-y divide-gray-200 dark:divide-zinc-700">
                    <thead className="bg-gray-50 dark:bg-zinc-800">
                      <tr>
                        <th 
                          scope="col" 
                          className="px-3 sm:px-6 py-3 text-left text-xs font-medium text-gray-500 dark:text-zinc-400 uppercase tracking-wider cursor-pointer hover:bg-gray-100 dark:hover:bg-zinc-700"
                          onClick={() => handleSort('name')}
                          aria-sort={sortField === 'name' ? (sortDirection === 'asc' ? 'ascending' : 'descending') : 'none'}
                        >
                          <div className="flex items-center">
                            <span>Task</span>
                            {sortField === 'name' && (
                              <span className="ml-1" aria-hidden="true">
                                {sortDirection === 'asc' ? '↑' : '↓'}
                              </span>
                            )}
                          </div>
                        </th>
                        <th 
                          scope="col" 
                          className="px-3 sm:px-6 py-3 text-left text-xs font-medium text-gray-500 dark:text-zinc-400 uppercase tracking-wider cursor-pointer hover:bg-gray-100 dark:hover:bg-zinc-700"
                          onClick={() => handleSort('status')}
                          aria-sort={sortField === 'status' ? (sortDirection === 'asc' ? 'ascending' : 'descending') : 'none'}
                        >
                          <div className="flex items-center">
                            <span>Status</span>
                            {sortField === 'status' && (
                              <span className="ml-1" aria-hidden="true">
                                {sortDirection === 'asc' ? '↑' : '↓'}
                              </span>
                            )}
                          </div>
                        </th>
                        <th 
                          scope="col" 
<<<<<<< HEAD
                          className="hidden sm:table-cell px-3 sm:px-6 py-3 text-left text-xs font-medium text-gray-500 dark:text-zinc-400 uppercase tracking-wider cursor-pointer hover:bg-gray-100 dark:hover:bg-zinc-700"
                          onClick={() => handleSort('priority')}
                          aria-sort={sortField === 'priority' ? (sortDirection === 'asc' ? 'ascending' : 'descending') : 'none'}
                        >
                          <div className="flex items-center">
                            <span>Priority</span>
                            {sortField === 'priority' && (
                              <span className="ml-1" aria-hidden="true">
                                {sortDirection === 'asc' ? '↑' : '↓'}
                              </span>
                            )}
                          </div>
                        </th>
                        <th 
                          scope="col" 
                          className="hidden sm:table-cell px-3 sm:px-6 py-3 text-left text-xs font-medium text-gray-500 dark:text-zinc-400 uppercase tracking-wider cursor-pointer hover:bg-gray-100 dark:hover:bg-zinc-700"
                          onClick={() => handleSort('assignee')}
                          aria-sort={sortField === 'assignee' ? (sortDirection === 'asc' ? 'ascending' : 'descending') : 'none'}
                        >
                          <div className="flex items-center">
                            <span>Assignee</span>
                            {sortField === 'assignee' && (
                              <span className="ml-1" aria-hidden="true">
                                {sortDirection === 'asc' ? '↑' : '↓'}
                              </span>
                            )}
                          </div>
                        </th>
                        <th 
                          scope="col" 
                          className="hidden sm:table-cell px-3 sm:px-6 py-3 text-left text-xs font-medium text-gray-500 dark:text-zinc-400 uppercase tracking-wider cursor-pointer hover:bg-gray-100 dark:hover:bg-zinc-700"
                          onClick={() => handleSort('due_date')}
                          aria-sort={sortField === 'due_date' ? (sortDirection === 'asc' ? 'ascending' : 'descending') : 'none'}
                        >
                          <div className="flex items-center">
                            <span>Due Date</span>
                            {sortField === 'due_date' && (
                              <span className="ml-1" aria-hidden="true">
                                {sortDirection === 'asc' ? '↑' : '↓'}
                              </span>
                            )}
                          </div>
                        </th>
                        <th 
                          scope="col" 
=======
>>>>>>> bb5fe584
                          className="hidden md:table-cell px-3 sm:px-6 py-3 text-left text-xs font-medium text-gray-500 dark:text-zinc-400 uppercase tracking-wider cursor-pointer hover:bg-gray-100 dark:hover:bg-zinc-700"
                          onClick={() => handleSort('type')}
                          aria-sort={sortField === 'type' ? (sortDirection === 'asc' ? 'ascending' : 'descending') : 'none'}
                        >
                          <div className="flex items-center">
                            <span>Type</span>
                            {sortField === 'type' && (
                              <span className="ml-1" aria-hidden="true">
                                {sortDirection === 'asc' ? '↑' : '↓'}
                              </span>
                            )}
                          </div>
                        </th>
                        <th scope="col" className="relative px-3 sm:px-6 py-3">
                          <span className="sr-only">Actions</span>
                        </th>
                      </tr>
                    </thead>
                    <tbody className="bg-white dark:bg-zinc-900 divide-y divide-gray-200 dark:divide-zinc-800">
                      {getSortedFilteredTasks().length === 0 ? (
                        <tr>
                          <td colSpan={7} className="px-3 sm:px-6 py-4 text-center text-sm text-gray-500 dark:text-zinc-400">
                            {filterText || statusFilter || typeFilter ? 
                              'No tasks match your filters' : 
                              'No tasks found'}
                          </td>
                        </tr>
                      ) : (
                        getSortedFilteredTasks().map(task => {
                          // Get the state name for this task
                          let statusName = '';
                          if (task.state_id) {
                            const state = states.find(s => s.id === task.state_id);
                            if (state) {
                              statusName = state.name;
                            }
                          }
                          
                          // Get the task type
                          let typeName = '';
                          if (task.task_type_id) {
                            const taskType = taskTypes.find(tt => tt.id === task.task_type_id);
                            if (taskType) {
                              typeName = taskType.name;
                            }
                          }
                          
                          return (
                            <tr key={task.id}>
                              <td className="px-3 sm:px-6 py-4 whitespace-nowrap">
                                <div className="text-sm font-medium text-blue-600 dark:text-blue-400">
                                  <Link href={`/tasks/${task.id}`}>
                                    {task.name}
                                  </Link>
                                </div>
                                {task.description && (
                                  <div className="text-sm text-gray-500 dark:text-zinc-400 truncate max-w-xs">
                                    {task.description}
                                  </div>
                                )}
                              </td>
                              <td className="px-3 sm:px-6 py-4 whitespace-nowrap">
                                <span className="px-2 py-1 text-xs rounded-full bg-gray-100 dark:bg-zinc-700 text-gray-800 dark:text-zinc-300">
                                  {statusName}
                                </span>
                              </td>
<<<<<<< HEAD
                              <td className="hidden sm:table-cell px-3 sm:px-6 py-4 whitespace-nowrap text-sm text-gray-500 dark:text-zinc-400">
                                <span className={`capitalize ${
                                  task.priority === 'high' 
                                    ? 'text-red-600 dark:text-red-400' 
                                    : task.priority === 'medium'
                                      ? 'text-yellow-600 dark:text-yellow-400'
                                      : 'text-green-600 dark:text-green-400'
                                }`}>
                                  {task.priority}
                                </span>
                              </td>
                              <td className="hidden sm:table-cell px-3 sm:px-6 py-4 whitespace-nowrap text-sm text-gray-500 dark:text-zinc-400">
                                {(() => {
                                  if (!task.assignee_id) return '-';
                                  const assignee = projectMembers.find(m => m.user_id === task.assignee_id);
                                  return assignee ? assignee.name : 'Unknown';
                                })()}
                              </td>
                              <td className="hidden sm:table-cell px-3 sm:px-6 py-4 whitespace-nowrap text-sm text-gray-500 dark:text-zinc-400">
                                {task.due_date ? new Date(task.due_date).toLocaleDateString() : '-'}
                              </td>
=======
>>>>>>> bb5fe584
                              <td className="hidden md:table-cell px-3 sm:px-6 py-4 whitespace-nowrap">
                                {typeName ? (
                                  <span className="px-2 py-0.5 text-xs rounded-full bg-indigo-100 dark:bg-indigo-900/30 text-indigo-800 dark:text-indigo-300">
                                    {typeName}
                                  </span>
                                ) : (
                                  <span className="text-sm text-gray-500 dark:text-zinc-400">-</span>
                                )}
                              </td>
                              <td className="px-3 sm:px-6 py-4 whitespace-nowrap text-right text-sm font-medium">
                                <button
                                  onClick={() => handleEditTask(task)}
                                  className="text-indigo-600 hover:text-indigo-900 dark:text-indigo-400 dark:hover:text-indigo-300 mr-4"
                                >
                                  Edit
                                </button>
                                <button
                                  onClick={() => handleDeleteTask(task.id)}
                                  className="text-red-600 hover:text-red-900 dark:text-red-400 dark:hover:text-red-300"
                                >
                                  Delete
                                </button>
                              </td>
                            </tr>
                          );
                        })
                      )}
                    </tbody>
                  </table>
                </div>
              </div>
            )}

            {/* Gantt View (Placeholder) */}
            {activeView === 'gantt' && (
              <div className="bg-white dark:bg-zinc-800 rounded-md p-8 text-center">
                <h3 className="text-lg font-medium text-zinc-700 dark:text-zinc-300 mb-2">Gantt View Coming Soon</h3>
                <p className="text-zinc-500 dark:text-zinc-400">
                  We&apos;re working on a timeline view to help you visualize task schedules and dependencies.
                </p>
                <div className="mt-6 p-4 border border-dashed border-indigo-300 dark:border-indigo-700 rounded-md">
                  <p className="text-indigo-600 dark:text-indigo-400 font-medium">
                    The Gantt view will include:
                  </p>
                  <ul className="mt-2 text-zinc-600 dark:text-zinc-400 text-sm text-left list-disc pl-5">
                    <li>Timeline visualization of tasks</li>
                    <li>Task dependencies and relationships</li>
                    <li>Critical path identification</li>
                    <li>Resource allocation overview</li>
                    <li>Drag-and-drop scheduling</li>
                  </ul>
                </div>
              </div>
            )}
          </div>
        </div>

        {/* Task Modal */}
        {isTaskModalOpen && (
          <div className="fixed inset-0 bg-black bg-opacity-50 z-50 flex items-center justify-center p-4">
            <div className="bg-white dark:bg-zinc-800 rounded-lg w-full max-w-md p-6 max-h-[90vh] overflow-y-auto">
              <h3 className="text-lg font-medium mb-4">
                {taskFormMode === 'create' ? 'Add New Task' : 'Edit Task'}
              </h3>
              
              <TaskForm
                mode={taskFormMode}
                projectId={projectId as string}
                taskTypeId={taskTypeId}
                stateId={taskStateId}
                initialValues={currentTask || undefined}
                taskTypes={taskTypes}
                workflowStates={workflowStates}
                validNextStates={validNextStates}
                allowEditing={true}
                projectMembers={projectMembers}
                onSubmit={async (task) => {
                  try {
                    // Start submission
                    setIsSubmitting(true);
                    setError(null);
                    
                    const traceId = uuidv4();
                    const isEditing = taskFormMode === 'edit' && currentTask;
                    console.log(`[${traceId}] ${isEditing ? 'Updating' : 'Creating'} task: ${task.name}`);
                    
                    // Get the session token
                    const { data: sessionData } = await supabase.auth.getSession();
                    const token = sessionData.session?.access_token;
                    
                    if (!token) {
                      throw new Error('No authentication token available');
                    }
  
                    // First add optimistically to the UI
                    const tempId = `temp-${Date.now()}`;
                    const optimisticTask: Task = {
                      id: isEditing ? currentTask!.id : tempId,
                      name: task.name,
                      description: task.description || null,
                      project_id: projectId as string,
                      owner_id: user.id,
<<<<<<< HEAD
                      assignee_id: task.assignee_id,
                      status: task.status,
                      priority: task.priority,
                      due_date: task.due_date || null,
=======
>>>>>>> bb5fe584
                      created_at: isEditing ? currentTask!.created_at : new Date().toISOString(),
                      updated_at: new Date().toISOString(),
                      task_type_id: taskTypeId,
                      state_id: taskStateId
                    };
                    
                    if (isEditing) {
                      // Replace the existing task in the list
                      setTasks(prev => prev.map(t => t.id === currentTask!.id ? optimisticTask : t));
                    } else {
                      // Add the new task to the list
                      setTasks(prev => [optimisticTask, ...prev]);
                    }
                    
                    // Then save to the database via API
                    const endpoint = isEditing ? `/api/tasks/${currentTask!.id}` : '/api/tasks';
                    const method = isEditing ? 'PUT' : 'POST';
                    
                    const response = await fetch(endpoint, {
                      method,
                      headers: {
                        'Content-Type': 'application/json',
                        'Authorization': 'Bearer ' + token
                      },
                      body: JSON.stringify({
                        name: task.name,
                        description: task.description || null,
                        project_id: projectId,
<<<<<<< HEAD
                        assignee_id: task.assignee_id,
                        status: task.status,
                        priority: task.priority,
                        due_date: task.due_date || null,
=======
>>>>>>> bb5fe584
                        task_type_id: task.task_type_id,
                        state_id: task.state_id,
                        field_values: task.field_values
                      })
                    });
                    
                    if (!response.ok) {
                      throw new Error(`Error: ${response.status}`);
                    }
                    
                    const result = await response.json();
                    console.log(`[${traceId}] Task ${isEditing ? 'updated' : 'created'} successfully: ${result.data.id}`);
                    
                    if (!isEditing) {
                      // Replace the temporary item with the real one
                      setTasks(prev => prev.map(t => t.id === tempId ? result.data : t));
                    }
                    
                    // Close the modal and reset form
                    setIsTaskModalOpen(false);
                    setTaskName('');
                    setTaskDescription('');
                    setTaskTypeId(null);
                    setTaskStateId(null);
                    setCurrentTask(null);
                  } catch (err: any) {
                    // Revert the optimistic update
                    if (taskFormMode === 'edit' && currentTask) {
                      setTasks(prev => prev.map(t => t.id === currentTask.id ? currentTask : t));
                    } else {
                      setTasks(prev => prev.filter(t => !t.id.toString().startsWith('temp-')));
                    }
                    
                    setError('Failed to save task. Please try again.');
                    console.error('Error saving task:', err.message);
                  } finally {
                    setIsSubmitting(false);
                  }
                }}
                onCancel={() => setIsTaskModalOpen(false)}
              />
            </div>
          </div>
        )}
      </Section>
    </Page>
  );
};

export default ProjectDetail;<|MERGE_RESOLUTION|>--- conflicted
+++ resolved
@@ -11,6 +11,13 @@
 import { supabase } from '@/utils/supabaseClient';
 import { Project, Task, TaskWithFieldValues, ProjectState, TaskType, Workflow, WorkflowStep, WorkflowTransition, TaskFieldValue, ProjectMemberWithUser } from '@/types/database';
 import { v4 as uuidv4 } from 'uuid';
+
+// Define task statuses if not already from enums (used for default in form)
+const TASK_STATUSES = {
+  TODO: 'todo',
+  IN_PROGRESS: 'in_progress',
+  DONE: 'done'
+};
 
 const ProjectDetail = () => {
   const router = useRouter();
@@ -44,7 +51,6 @@
   // Handle view transition with animation
   const handleViewChange = (view: 'kanban' | 'list' | 'gantt') => {
     if (view === activeView) return;
-    
     setIsViewTransitioning(true);
     setTimeout(() => {
       setActiveView(view);
@@ -55,10 +61,8 @@
   // Handle sorting in list view
   const handleSort = (field: string) => {
     if (sortField === field) {
-      // Toggle direction if the same field is clicked
       setSortDirection(prev => prev === 'asc' ? 'desc' : 'asc');
     } else {
-      // Set new field and default to ascending
       setSortField(field);
       setSortDirection('asc');
     }
@@ -70,13 +74,10 @@
   const [currentTask, setCurrentTask] = useState<TaskWithFieldValues | null>(null);
   const [taskName, setTaskName] = useState('');
   const [taskDescription, setTaskDescription] = useState('');
-<<<<<<< HEAD
   const [taskStatus, setTaskStatus] = useState(TASK_STATUSES.TODO);
   const [taskPriority, setTaskPriority] = useState('medium');
   const [taskDueDate, setTaskDueDate] = useState('');
   const [taskAssigneeId, setTaskAssigneeId] = useState<string | null>(null);
-=======
->>>>>>> bb5fe584
   const [taskTypeId, setTaskTypeId] = useState<string | null>(null);
   const [taskStateId, setTaskStateId] = useState<string | null>(null);
   const [validNextStates, setValidNextStates] = useState<string[]>([]);
@@ -100,70 +101,48 @@
       const traceId = uuidv4();
       console.log(`[${traceId}] Fetching workflow data for project: ${projectId}`);
       
-      // Get the session token
       const { data: sessionData } = await supabase.auth.getSession();
       const token = sessionData.session?.access_token;
+      if (!token) throw new Error('No authentication token available');
       
-      if (!token) {
-        throw new Error('No authentication token available');
-      }
-      
-      // Fetch task types for this project
       const { data: taskTypesData, error: taskTypesError } = await supabase
         .from('task_types')
         .select('*')
         .eq('project_id', projectId);
-
       if (taskTypesError) throw taskTypesError;
-      
       setTaskTypes(taskTypesData || []);
       
-      // Fetch workflows for this project
       const { data: workflowsData, error: workflowsError } = await supabase
         .from('workflows')
         .select('*')
         .eq('project_id', projectId);
-
       if (workflowsError) throw workflowsError;
-      
       setWorkflows(workflowsData || []);
       
-      // Fetch project states
       const { data: statesData, error: statesError } = await supabase
         .from('project_states')
         .select('*')
         .eq('project_id', projectId)
         .order('position');
-
       if (statesError) throw statesError;
-      
       setStates(statesData || []);
       
-      // Fetch workflow steps
       if (workflowsData && workflowsData.length > 0) {
         const workflowIds = workflowsData.map(w => w.id);
-        
         const { data: stepsData, error: stepsError } = await supabase
           .from('workflow_steps')
           .select('*')
           .in('workflow_id', workflowIds)
           .order('step_order');
-          
         if (stepsError) throw stepsError;
-        
         setWorkflowSteps(stepsData || []);
-
-        // Fetch workflow transitions
         const { data: transitionsData, error: transitionsError } = await supabase
           .from('workflow_transitions')
           .select('*')
           .in('workflow_id', workflowIds);
-
         if (transitionsError) throw transitionsError;
-        
         setWorkflowTransitions(transitionsData || []);
       }
-      
       console.log(`[${traceId}] Workflow data fetched successfully`);
     } catch (err: any) {
       console.error('Error fetching workflow data:', err.message);
@@ -175,20 +154,14 @@
   const getWorkflowStates = (workflowId: string): ProjectState[] => {
     const steps = workflowSteps.filter(step => step.workflow_id === workflowId)
       .sort((a, b) => a.step_order - b.step_order);
-    
-    return steps.map(step => {
-      const state = states.find(s => s.id === step.state_id);
-      return state!;
-    }).filter(Boolean);
+    return steps.map(step => states.find(s => s.id === step.state_id)!).filter(Boolean);
   };
 
   // Get the workflow for a specific task type
   const getTaskTypeWorkflow = (taskTypeId: string | null): Workflow | null => {
     if (!taskTypeId) return null;
-    
     const taskType = taskTypes.find(tt => tt.id === taskTypeId);
     if (!taskType) return null;
-    
     return workflows.find(w => w.id === taskType.workflow_id) || null;
   };
 
@@ -201,68 +174,46 @@
   // Get the next valid states for a task
   const getNextValidStates = (task: Task, forDragAndDrop: boolean = false): ProjectState[] => {
     if (!task.task_type_id) return states;
-    
     const taskType = taskTypes.find(tt => tt.id === task.task_type_id);
     if (!taskType) return states;
-    
     const workflow = workflows.find(w => w.id === taskType.workflow_id);
     if (!workflow) return states;
-    
-    const workflowStatesMap = getWorkflowStates(workflow.id)
-      .reduce((map, state) => {
-        map[state.id] = state;
-        return map;
-      }, {} as Record<string, ProjectState>);
-    
-    // If task doesn't have a state, first state is valid
+    const workflowStatesMap = getWorkflowStates(workflow.id).reduce((map, state) => {
+      map[state.id] = state;
+      return map;
+    }, {} as Record<string, ProjectState>);
     if (!task.state_id) {
       const firstState = Object.values(workflowStatesMap).length > 0 
         ? [Object.values(workflowStatesMap)[0]] 
         : [];
       return firstState;
     }
-    
-    // For drag and drop, use workflow transitions to determine valid target states
     const validStates: ProjectState[] = [];
-    
-    // Always include the current state
     if (workflowStatesMap[task.state_id]) {
       validStates.push(workflowStatesMap[task.state_id]);
     }
-    
-    // Get all valid transitions for this workflow
     const relevantTransitions = workflowTransitions.filter(t => 
       t.workflow_id === workflow.id && 
       (t.from_state === task.state_id || t.from_state === null)
     );
-    
-    // Add all valid transition target states
     relevantTransitions.forEach(transition => {
       if (workflowStatesMap[transition.to_state] && 
           !validStates.some(s => s.id === transition.to_state)) {
         validStates.push(workflowStatesMap[transition.to_state]);
       }
     });
-    
     return validStates;
   };
 
   // Fetch tasks for the project
   const fetchTasks = React.useCallback(async () => {
     if (!user || !projectId) return;
-
     try {
       const traceId = uuidv4();
       console.log(`[${traceId}] Fetching tasks for project: ${projectId}`);
-      
-      // Get the session token
       const { data: sessionData } = await supabase.auth.getSession();
       const token = sessionData.session?.access_token;
-      
-      if (!token) {
-        throw new Error('No authentication token available');
-      }
-      
+      if (!token) throw new Error('No authentication token available');
       const response = await fetch(`/api/tasks?projectId=${projectId}`, {
         method: 'GET',
         headers: {
@@ -270,11 +221,7 @@
           'Authorization': 'Bearer ' + token
         }
       });
-      
-      if (!response.ok) {
-        throw new Error(`Error: ${response.status}`);
-      }
-      
+      if (!response.ok) throw new Error(`Error: ${response.status}`);
       const result = await response.json();
       console.log(`[${traceId}] Fetched ${result.data.length} tasks successfully`);
       setTasks(result.data || []);
@@ -287,19 +234,12 @@
   // Fetch project members
   const fetchProjectMembers = React.useCallback(async () => {
     if (!user || !projectId) return;
-
     try {
       const traceId = uuidv4();
       console.log(`[${traceId}] Fetching members for project: ${projectId}`);
-      
-      // Get the session token
       const { data: sessionData } = await supabase.auth.getSession();
       const token = sessionData.session?.access_token;
-      
-      if (!token) {
-        throw new Error('No authentication token available');
-      }
-      
+      if (!token) throw new Error('No authentication token available');
       const response = await fetch(`/api/projects/${projectId}/members`, {
         method: 'GET',
         headers: {
@@ -307,17 +247,13 @@
           'Authorization': 'Bearer ' + token
         }
       });
-      
-      if (!response.ok) {
-        throw new Error(`Error: ${response.status}`);
-      }
-      
+      if (!response.ok) throw new Error(`Error: ${response.status}`);
       const result = await response.json();
       console.log(`[${traceId}] Fetched ${result.data.length} members successfully`);
       setProjectMembers(result.data || []);
     } catch (err: any) {
       console.error('Error fetching project members:', err.message);
-      // Don't set error for members as it's not critical for main functionality
+      // Not critical for main functionality
     }
   }, [user, projectId]);
 
@@ -325,22 +261,14 @@
   useEffect(() => {
     const fetchProject = async () => {
       if (!user || !projectId) return;
-
       setIsLoading(true);
       setError(null);
-      
       try {
         const traceId = uuidv4();
         console.log(`[${traceId}] Fetching project details for: ${projectId}`);
-        
-        // Get the session token
         const { data: sessionData } = await supabase.auth.getSession();
         const token = sessionData.session?.access_token;
-        
-        if (!token) {
-          throw new Error('No authentication token available');
-        }
-        
+        if (!token) throw new Error('No authentication token available');
         const response = await fetch(`/api/projects/${projectId}`, {
           method: 'GET',
           headers: {
@@ -348,7 +276,6 @@
             'Authorization': 'Bearer ' + token
           }
         });
-        
         if (!response.ok) {
           if (response.status === 404) {
             setProject(null);
@@ -357,15 +284,10 @@
           }
           throw new Error(`Error: ${response.status}`);
         }
-        
         const result = await response.json();
         console.log(`[${traceId}] Fetched project successfully`);
         setProject(result.data);
-
-        // Now fetch tasks for this project
         await fetchTasks();
-        
-        // Also fetch project members
         await fetchProjectMembers();
       } catch (err: any) {
         console.error('Error fetching project:', err.message);
@@ -376,7 +298,6 @@
         setIsLoading(false);
       }
     };
-
     if (user && projectId) {
       fetchProject();
     }
@@ -385,10 +306,6 @@
   // Subscribe to realtime updates for tasks
   useEffect(() => {
     if (!user || !projectId) return;
-    
-    console.log('Setting up realtime subscription for tasks...');
-    
-    // Subscribe to task changes
     const subscription = supabase
       .channel(`tasks:project_id=eq.${projectId}`)
       .on('postgres_changes', { 
@@ -397,12 +314,8 @@
         table: 'tasks',
         filter: `project_id=eq.${projectId}`
       }, (payload) => {
-        console.log('Realtime task update:', payload);
-        
-        // Handle different events
         switch (payload.eventType) {
           case 'INSERT':
-            // Only add if it's not already in the list (prevent duplication with optimistic updates)
             if (!tasks.some(t => t.id === payload.new.id)) {
               setTasks(prev => [payload.new as Task, ...prev]);
             }
@@ -418,8 +331,6 @@
         }
       })
       .subscribe();
-    
-    // Cleanup subscription on unmount
     return () => {
       supabase.removeChannel(subscription);
     };
@@ -445,13 +356,11 @@
   // Update valid next states when task type changes (for create mode)
   useEffect(() => {
     if (taskFormMode === 'create' && taskTypeId) {
-      // For a new task with a selected type, get the first state of the workflow
       const taskType = taskTypes.find(tt => tt.id === taskTypeId);
       if (taskType) {
         const firstState = getFirstWorkflowState(taskType.workflow_id);
         if (firstState) {
           setValidNextStates([firstState.id]);
-          // Auto-select the first state
           setTaskStateId(firstState.id);
         } else {
           setValidNextStates([]);
@@ -466,7 +375,6 @@
     setCurrentTask(null);
     setTaskTypeId(null);
     setTaskStateId(null);
-    // For new tasks, we'll set valid states later when a task type is selected
     setValidNextStates([]);
     setIsTaskModalOpen(true);
   };
@@ -475,8 +383,6 @@
   const handleEditTask = async (task: Task) => {
     setTaskFormMode('edit');
     setCurrentTask({...task, field_values: []});
-    
-    // Populate form fields
     setTaskName(task.name);
     setTaskDescription(task.description || '');
     setTaskStatus(task.status);
@@ -485,22 +391,13 @@
     setTaskAssigneeId(task.assignee_id);
     setTaskTypeId(task.task_type_id);
     setTaskStateId(task.state_id);
-    
-    // Calculate valid next states for this task based on workflow transitions
     const nextStates = getNextValidStates(task);
     setValidNextStates(nextStates.map(state => state.id));
-    
-    // If task has a type, fetch its field values
     if (task.task_type_id) {
       try {
-        // Get the session token
         const { data: sessionData } = await supabase.auth.getSession();
         const token = sessionData.session?.access_token;
-        
-        if (!token) {
-          throw new Error('No authentication token available');
-        }
-        
+        if (!token) throw new Error('No authentication token available');
         const response = await fetch(`/api/tasks/${task.id}/field-values`, {
           method: 'GET',
           headers: {
@@ -508,35 +405,22 @@
             'Authorization': 'Bearer ' + token
           }
         });
-        
-        if (!response.ok) {
-          throw new Error(`Error fetching field values: ${response.status}`);
-        }
-        
+        if (!response.ok) throw new Error(`Error fetching field values: ${response.status}`);
         const result = await response.json();
-        
-        // Update the current task with the field values
         setCurrentTask({
           ...task,
           field_values: result.data || []
         });
-
-        // Ensure task type and state are set correctly for the task form
-        console.log('Editing task with type:', task.task_type_id, 'and state:', task.state_id);
       } catch (err: any) {
         console.error('Error fetching task field values:', err.message);
-        // Continue with the modal even if field values can't be fetched
       }
     }
-    
     setIsTaskModalOpen(true);
   };
 
   // Handle change of task type
   const handleTaskTypeChange = (newTaskTypeId: string) => {
     setTaskTypeId(newTaskTypeId);
-    
-    // When task type changes, reset the state to the first state of the workflow
     const taskType = taskTypes.find(tt => tt.id === newTaskTypeId);
     if (taskType) {
       const firstState = getFirstWorkflowState(taskType.workflow_id);
@@ -546,147 +430,17 @@
     }
   };
 
-<<<<<<< HEAD
-  // Handle form submission for creating/editing a task
-  const handleTaskSubmit = async (e: React.FormEvent) => {
-    e.preventDefault();
-    
-    if (!user || !projectId) return;
-    if (!taskName.trim()) {
-      setError('Task name is required');
-      return;
-    }
-
-    setIsSubmitting(true);
-    setError(null);
-    
-    try {
-      const traceId = uuidv4();
-      const isEditing = taskFormMode === 'edit' && currentTask;
-      console.log(`[${traceId}] ${isEditing ? 'Updating' : 'Creating'} task: ${taskName}`);
-      
-      // Get the session token
-      const { data: sessionData } = await supabase.auth.getSession();
-      const token = sessionData.session?.access_token;
-      
-      if (!token) {
-        throw new Error('No authentication token available');
-      }
-
-      // First add optimistically to the UI
-      const tempId = `temp-${Date.now()}`;
-      const optimisticTask: Task = {
-        id: isEditing ? currentTask!.id : tempId,
-        name: taskName,
-        description: taskDescription || null,
-        project_id: projectId as string,
-        owner_id: user.id,
-        assignee_id: taskAssigneeId,
-        status: taskStatus,
-        priority: taskPriority,
-        due_date: taskDueDate || null,
-        created_at: isEditing ? currentTask!.created_at : new Date().toISOString(),
-        updated_at: new Date().toISOString(),
-        task_type_id: taskTypeId,
-        state_id: taskStateId
-      };
-      
-      if (isEditing) {
-        // Replace the existing task in the list
-        setTasks(prev => prev.map(t => t.id === currentTask!.id ? optimisticTask : t));
-      } else {
-        // Add the new task to the list
-        setTasks(prev => [optimisticTask, ...prev]);
-      }
-      
-      // Then save to the database via API
-      const endpoint = isEditing ? `/api/tasks/${currentTask!.id}` : '/api/tasks';
-      const method = isEditing ? 'PUT' : 'POST';
-      
-      const response = await fetch(endpoint, {
-        method,
-        headers: {
-          'Content-Type': 'application/json',
-          'Authorization': 'Bearer ' + token
-        },
-        body: JSON.stringify({
-          name: taskName,
-          description: taskDescription || null,
-          project_id: projectId,
-          assignee_id: taskAssigneeId,
-          status: taskStatus,
-          priority: taskPriority,
-          due_date: taskDueDate || null,
-          task_type_id: taskTypeId,
-          state_id: taskStateId
-        })
-      });
-      
-      if (!response.ok) {
-        throw new Error(`Error: ${response.status}`);
-      }
-      
-      const result = await response.json();
-      console.log(`[${traceId}] Task ${isEditing ? 'updated' : 'created'} successfully: ${result.data.id}`);
-      
-      if (!isEditing) {
-        // Replace the temporary item with the real one
-        setTasks(prev => prev.map(t => t.id === tempId ? result.data : t));
-      }
-      
-      // Close the modal and reset form
-      setIsTaskModalOpen(false);
-      setTaskName('');
-      setTaskDescription('');
-      setTaskStatus(TASK_STATUSES.TODO);
-      setTaskPriority('medium');
-      setTaskDueDate('');
-      setTaskAssigneeId(null);
-      setTaskTypeId(null);
-      setTaskStateId(null);
-      setCurrentTask(null);
-    } catch (err: any) {
-      // Revert the optimistic update
-      if (taskFormMode === 'edit' && currentTask) {
-        setTasks(prev => prev.map(t => t.id === currentTask.id ? currentTask : t));
-      } else {
-        setTasks(prev => prev.filter(t => !t.id.toString().startsWith('temp-')));
-      }
-      
-      setError('Failed to save task. Please try again.');
-      console.error('Error saving task:', err.message);
-    } finally {
-      setIsSubmitting(false);
-    }
-  };
-
-=======
->>>>>>> bb5fe584
   // Handle deleting a task
   const handleDeleteTask = async (taskId: string) => {
     if (!user || !projectId) return;
-
-    if (!confirm('Are you sure you want to delete this task?')) {
-      return;
-    }
-
+    if (!confirm('Are you sure you want to delete this task?')) return;
     try {
       const traceId = uuidv4();
       console.log(`[${traceId}] Deleting task: ${taskId}`);
-      
-      // Get the session token
       const { data: sessionData } = await supabase.auth.getSession();
       const token = sessionData.session?.access_token;
-      
-      if (!token) {
-        throw new Error('No authentication token available');
-      }
-
-      // Remove optimistically from the UI
-      const taskToDelete = tasks.find(t => t.id === taskId);
+      if (!token) throw new Error('No authentication token available');
       setTasks(prev => prev.filter(t => t.id !== taskId));
-      
-      // Then delete from the database
       const response = await fetch(`/api/tasks/${taskId}`, {
         method: 'DELETE',
         headers: {
@@ -694,18 +448,11 @@
           'Authorization': 'Bearer ' + token
         }
       });
-      
-      if (!response.ok) {
-        throw new Error(`Error: ${response.status}`);
-      }
-      
+      if (!response.ok) throw new Error(`Error: ${response.status}`);
       console.log(`[${traceId}] Task deleted successfully`);
     } catch (err: any) {
-      // Restore the deleted task if there was an error
       setTasks(prev => [...prev, tasks.find(t => t.id === taskId)!].sort((a, b) => 
-        new Date(b.created_at).getTime() - new Date(a.created_at).getTime()
-      ));
-      
+        new Date(b.created_at).getTime() - new Date(a.created_at).getTime()));
       setError('Failed to delete task. Please try again.');
       console.error('Error deleting task:', err.message);
     }
@@ -713,41 +460,27 @@
 
   // Group tasks by state
   const groupTasksByState = () => {
-    // If no workflow data is available yet, return empty groups
-    if (states.length === 0) {
-      return {};
-    }
-    
-    // Group by state_id
+    if (states.length === 0) return {};
     const grouped: Record<string, Task[]> = {};
-    
-    // Initialize all states with empty arrays
     states.forEach(state => {
       grouped[state.id] = [];
     });
-    
-    // Add tasks to their respective state groups
     tasks.forEach(task => {
       if (task.state_id && grouped[task.state_id]) {
         grouped[task.state_id].push(task);
       } else {
-        // For tasks without a state, add to first state of its workflow
-        // or keep in a separate group for tasks without a workflow
         if (task.task_type_id) {
           const taskType = taskTypes.find(tt => tt.id === task.task_type_id);
           if (taskType) {
             const firstState = getFirstWorkflowState(taskType.workflow_id);
             if (firstState) {
-              if (!grouped[firstState.id]) {
-                grouped[firstState.id] = [];
-              }
+              if (!grouped[firstState.id]) grouped[firstState.id] = [];
               grouped[firstState.id].push(task);
             }
           }
         }
       }
     });
-    
     return grouped;
   };
 
@@ -763,15 +496,11 @@
       taskTypeId
     }));
     setDraggedTaskId(taskId);
-    
-    // Find the task being dragged
     const task = tasks.find(t => t.id === taskId);
     if (task) {
-      // Get valid next states for this task using workflow transitions
       const nextStates = getNextValidStates(task, true);
       setValidDropStates(nextStates.map(s => s.id));
     }
-    
     e.currentTarget.classList.add('opacity-50');
   };
   
@@ -795,54 +524,35 @@
   // Handle drop event
   const handleDrop = async (e: React.DragEvent, targetStateId: string) => {
     e.preventDefault();
-    
     try {
       const data = JSON.parse(e.dataTransfer.getData('text/plain'));
       const { taskId, sourceStateId, taskTypeId } = data;
-      
       if (sourceStateId === targetStateId) {
-        // Clear drag state even when no change is needed
-        setDraggedTaskId(null);
-        setValidDropStates([]);
-        return; // No change needed
-      }
-      
-      // Find the task being moved
-      const taskToMove = tasks.find(t => t.id === taskId);
-      if (!taskToMove) {
-        // Clear drag state if task not found
         setDraggedTaskId(null);
         setValidDropStates([]);
         return;
       }
-      
-      // Verify this is a valid transition using workflow transitions
-      const validStates = getNextValidStates(taskToMove, true);
-      if (!validStates.some(s => s.id === targetStateId)) {
-        console.warn('Invalid state transition attempted');
-        // Clear drag state on invalid transition
+      const taskToMove = tasks.find(t => t.id === taskId);
+      if (!taskToMove) {
         setDraggedTaskId(null);
         setValidDropStates([]);
         return;
       }
-      
-      // Update optimistically in the UI
+      const validStates = getNextValidStates(taskToMove, true);
+      if (!validStates.some(s => s.id === targetStateId)) {
+        setDraggedTaskId(null);
+        setValidDropStates([]);
+        return;
+      }
       const updatedTask = { 
         ...taskToMove,
         state_id: targetStateId,
         updated_at: new Date().toISOString()
       };
-      
       setTasks(prev => prev.map(t => t.id === taskId ? updatedTask : t));
-      
-      // Then update in the database
       const { data: sessionData } = await supabase.auth.getSession();
       const token = sessionData.session?.access_token;
-      
-      if (!token) {
-        throw new Error('No authentication token available');
-      }
-      
+      if (!token) throw new Error('No authentication token available');
       const response = await fetch(`/api/tasks/${taskId}`, {
         method: 'PUT',
         headers: {
@@ -856,23 +566,12 @@
           state_id: targetStateId
         })
       });
-      
-      if (!response.ok) {
-        throw new Error(`Error: ${response.status}`);
-      }
-      
-      console.log(`Task ${taskId} moved from state ${sourceStateId} to ${targetStateId}`);
-      
-      // Clear drag state after successful drop
+      if (!response.ok) throw new Error(`Error: ${response.status}`);
       setDraggedTaskId(null);
       setValidDropStates([]);
-      
     } catch (err: any) {
-      console.error('Error moving task:', err.message);
       setError('Failed to move task. Please try again.');
-      // Revert the optimistic update
       fetchTasks();
-      // Clear drag state in case of error
       setDraggedTaskId(null);
       setValidDropStates([]);
     }
@@ -883,44 +582,33 @@
 
   // Get sorted and filtered tasks for list view
   const getSortedFilteredTasks = () => {
-    // Apply text filter
     let filteredTasks = tasks;
-    
     if (filterText.trim()) {
       filteredTasks = filteredTasks.filter(task => 
         task.name.toLowerCase().includes(filterText.toLowerCase()) || 
         (task.description && task.description.toLowerCase().includes(filterText.toLowerCase()))
       );
     }
-    
-    // Apply status filter
     if (statusFilter) {
       filteredTasks = filteredTasks.filter(task => {
         if (task.state_id) {
           const state = states.find(s => s.id === task.state_id);
           return state && state.id === statusFilter;
         }
-        return false; // Tasks without state_id are not shown in filtered results
+        return false;
       });
     }
-    
-    // Apply type filter
     if (typeFilter) {
       filteredTasks = filteredTasks.filter(task => task.task_type_id === typeFilter);
     }
-    
-    // Sort filtered tasks
     return [...filteredTasks].sort((a, b) => {
       let valueA, valueB;
-      
-      // Extract the values based on the sort field
       switch (sortField) {
         case 'name':
           valueA = a.name.toLowerCase();
           valueB = b.name.toLowerCase();
           break;
         case 'status':
-          // Use the state name if available
           valueA = a.state_id 
             ? (states.find(s => s.id === a.state_id)?.name || '').toLowerCase() 
             : '';
@@ -929,7 +617,6 @@
             : '';
           break;
         case 'type':
-          // Get task type names
           valueA = a.task_type_id 
             ? (taskTypes.find(tt => tt.id === a.task_type_id)?.name || '').toLowerCase() 
             : '';
@@ -938,7 +625,6 @@
             : '';
           break;
         case 'assignee':
-          // Get assignee names
           valueA = a.assignee_id 
             ? (projectMembers.find(m => m.user_id === a.assignee_id)?.name || '').toLowerCase() 
             : '';
@@ -946,21 +632,24 @@
             ? (projectMembers.find(m => m.user_id === b.assignee_id)?.name || '').toLowerCase() 
             : '';
           break;
+        case 'priority':
+          valueA = a.priority || '';
+          valueB = b.priority || '';
+          break;
+        case 'due_date':
+          valueA = a.due_date || '';
+          valueB = b.due_date || '';
+          break;
         default:
           valueA = a.name.toLowerCase();
           valueB = b.name.toLowerCase();
       }
-      
-      // Sort based on direction - all string comparison now
       const result = String(valueA).localeCompare(String(valueB));
-      
       return sortDirection === 'asc' ? result : -result;
     });
   };
 
-  // Loading and not found states
   if (loading || !user) return null;
-  
   if (isLoading) {
     return (
       <Page title="Project Details">
@@ -1161,7 +850,6 @@
                       </select>
                     </div>
 
-                    {/* Reset filters button */}
                     {(filterText || statusFilter || typeFilter) && (
                       <button
                         onClick={() => {
@@ -1214,7 +902,6 @@
                         </th>
                         <th 
                           scope="col" 
-<<<<<<< HEAD
                           className="hidden sm:table-cell px-3 sm:px-6 py-3 text-left text-xs font-medium text-gray-500 dark:text-zinc-400 uppercase tracking-wider cursor-pointer hover:bg-gray-100 dark:hover:bg-zinc-700"
                           onClick={() => handleSort('priority')}
                           aria-sort={sortField === 'priority' ? (sortDirection === 'asc' ? 'ascending' : 'descending') : 'none'}
@@ -1260,8 +947,6 @@
                         </th>
                         <th 
                           scope="col" 
-=======
->>>>>>> bb5fe584
                           className="hidden md:table-cell px-3 sm:px-6 py-3 text-left text-xs font-medium text-gray-500 dark:text-zinc-400 uppercase tracking-wider cursor-pointer hover:bg-gray-100 dark:hover:bg-zinc-700"
                           onClick={() => handleSort('type')}
                           aria-sort={sortField === 'type' ? (sortDirection === 'asc' ? 'ascending' : 'descending') : 'none'}
@@ -1291,7 +976,6 @@
                         </tr>
                       ) : (
                         getSortedFilteredTasks().map(task => {
-                          // Get the state name for this task
                           let statusName = '';
                           if (task.state_id) {
                             const state = states.find(s => s.id === task.state_id);
@@ -1299,8 +983,6 @@
                               statusName = state.name;
                             }
                           }
-                          
-                          // Get the task type
                           let typeName = '';
                           if (task.task_type_id) {
                             const taskType = taskTypes.find(tt => tt.id === task.task_type_id);
@@ -1308,7 +990,6 @@
                               typeName = taskType.name;
                             }
                           }
-                          
                           return (
                             <tr key={task.id}>
                               <td className="px-3 sm:px-6 py-4 whitespace-nowrap">
@@ -1328,7 +1009,6 @@
                                   {statusName}
                                 </span>
                               </td>
-<<<<<<< HEAD
                               <td className="hidden sm:table-cell px-3 sm:px-6 py-4 whitespace-nowrap text-sm text-gray-500 dark:text-zinc-400">
                                 <span className={`capitalize ${
                                   task.priority === 'high' 
@@ -1350,8 +1030,6 @@
                               <td className="hidden sm:table-cell px-3 sm:px-6 py-4 whitespace-nowrap text-sm text-gray-500 dark:text-zinc-400">
                                 {task.due_date ? new Date(task.due_date).toLocaleDateString() : '-'}
                               </td>
-=======
->>>>>>> bb5fe584
                               <td className="hidden md:table-cell px-3 sm:px-6 py-4 whitespace-nowrap">
                                 {typeName ? (
                                   <span className="px-2 py-0.5 text-xs rounded-full bg-indigo-100 dark:bg-indigo-900/30 text-indigo-800 dark:text-indigo-300">
@@ -1430,23 +1108,14 @@
                 projectMembers={projectMembers}
                 onSubmit={async (task) => {
                   try {
-                    // Start submission
                     setIsSubmitting(true);
                     setError(null);
-                    
                     const traceId = uuidv4();
                     const isEditing = taskFormMode === 'edit' && currentTask;
                     console.log(`[${traceId}] ${isEditing ? 'Updating' : 'Creating'} task: ${task.name}`);
-                    
-                    // Get the session token
                     const { data: sessionData } = await supabase.auth.getSession();
                     const token = sessionData.session?.access_token;
-                    
-                    if (!token) {
-                      throw new Error('No authentication token available');
-                    }
-  
-                    // First add optimistically to the UI
+                    if (!token) throw new Error('No authentication token available');
                     const tempId = `temp-${Date.now()}`;
                     const optimisticTask: Task = {
                       id: isEditing ? currentTask!.id : tempId,
@@ -1454,31 +1123,22 @@
                       description: task.description || null,
                       project_id: projectId as string,
                       owner_id: user.id,
-<<<<<<< HEAD
                       assignee_id: task.assignee_id,
                       status: task.status,
                       priority: task.priority,
                       due_date: task.due_date || null,
-=======
->>>>>>> bb5fe584
                       created_at: isEditing ? currentTask!.created_at : new Date().toISOString(),
                       updated_at: new Date().toISOString(),
-                      task_type_id: taskTypeId,
-                      state_id: taskStateId
+                      task_type_id: task.task_type_id,
+                      state_id: task.state_id
                     };
-                    
                     if (isEditing) {
-                      // Replace the existing task in the list
                       setTasks(prev => prev.map(t => t.id === currentTask!.id ? optimisticTask : t));
                     } else {
-                      // Add the new task to the list
                       setTasks(prev => [optimisticTask, ...prev]);
                     }
-                    
-                    // Then save to the database via API
                     const endpoint = isEditing ? `/api/tasks/${currentTask!.id}` : '/api/tasks';
                     const method = isEditing ? 'PUT' : 'POST';
-                    
                     const response = await fetch(endpoint, {
                       method,
                       headers: {
@@ -1489,32 +1149,21 @@
                         name: task.name,
                         description: task.description || null,
                         project_id: projectId,
-<<<<<<< HEAD
                         assignee_id: task.assignee_id,
                         status: task.status,
                         priority: task.priority,
                         due_date: task.due_date || null,
-=======
->>>>>>> bb5fe584
                         task_type_id: task.task_type_id,
                         state_id: task.state_id,
                         field_values: task.field_values
                       })
                     });
-                    
-                    if (!response.ok) {
-                      throw new Error(`Error: ${response.status}`);
-                    }
-                    
+                    if (!response.ok) throw new Error(`Error: ${response.status}`);
                     const result = await response.json();
                     console.log(`[${traceId}] Task ${isEditing ? 'updated' : 'created'} successfully: ${result.data.id}`);
-                    
                     if (!isEditing) {
-                      // Replace the temporary item with the real one
                       setTasks(prev => prev.map(t => t.id === tempId ? result.data : t));
                     }
-                    
-                    // Close the modal and reset form
                     setIsTaskModalOpen(false);
                     setTaskName('');
                     setTaskDescription('');
@@ -1522,13 +1171,11 @@
                     setTaskStateId(null);
                     setCurrentTask(null);
                   } catch (err: any) {
-                    // Revert the optimistic update
                     if (taskFormMode === 'edit' && currentTask) {
                       setTasks(prev => prev.map(t => t.id === currentTask.id ? currentTask : t));
                     } else {
                       setTasks(prev => prev.filter(t => !t.id.toString().startsWith('temp-')));
                     }
-                    
                     setError('Failed to save task. Please try again.');
                     console.error('Error saving task:', err.message);
                   } finally {
