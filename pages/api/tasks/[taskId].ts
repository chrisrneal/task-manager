--- conflicted
+++ resolved
@@ -91,11 +91,7 @@
     
     // Handle PUT request - Update a task
     if (method === 'PUT') {
-<<<<<<< HEAD
       const { name, description, status, priority, due_date, task_type_id, state_id, field_values, assignee_id } = req.body;
-=======
-      const { name, description, task_type_id, state_id, field_values } = req.body;
->>>>>>> bb5fe584
       
       if (!name) {
         console.log(`[${traceId}] Error: Missing required field 'name'`);
@@ -203,13 +199,10 @@
         .update({ 
           name, 
           description: description || null,
-<<<<<<< HEAD
           assignee_id: assignee_id !== undefined ? assignee_id : existingTask.assignee_id,
           status: status || existingTask.status,
           priority: priority || existingTask.priority,
           due_date: due_date || existingTask.due_date,
-=======
->>>>>>> bb5fe584
           task_type_id: finalTaskTypeId,
           state_id: state_id !== undefined ? state_id : existingTask.state_id,
           updated_at: new Date().toISOString()
