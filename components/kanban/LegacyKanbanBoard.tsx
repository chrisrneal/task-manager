--- conflicted
+++ resolved
@@ -24,7 +24,6 @@
  * This component is deprecated and no longer used as the system now relies 
  * entirely on workflow states instead of built-in status fields.
  */
-<<<<<<< HEAD
 const LegacyKanbanBoard: React.FC<LegacyKanbanBoardProps> = ({
   tasks,
   taskTypes,
@@ -370,14 +369,6 @@
           )}
         </div>
       </div>
-=======
-const LegacyKanbanBoard: React.FC<LegacyKanbanBoardProps> = () => {
-  return (
-    <div className="text-center py-10">
-      <p className="text-zinc-600 dark:text-zinc-400">
-        Legacy Kanban view is no longer supported. Please configure workflow states for your project.
-      </p>
->>>>>>> bb5fe584
     </div>
   );
 };
