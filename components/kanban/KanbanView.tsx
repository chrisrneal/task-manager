--- conflicted
+++ resolved
@@ -1,11 +1,7 @@
 import React from 'react';
 import KanbanBoard from './KanbanBoard';
-<<<<<<< HEAD
 import LegacyKanbanBoard from './LegacyKanbanBoard';
 import { ProjectState, Task, TaskType, ProjectMemberWithUser } from '@/types/database';
-=======
-import { ProjectState, Task, TaskType } from '@/types/database';
->>>>>>> bb5fe584
 
 interface KanbanViewProps {
   states: ProjectState[];
@@ -21,6 +17,9 @@
   draggedTaskId: string | null;
   handleDeleteTask: (taskId: string) => void;
   getNextValidStates: (task: Task, forDragAndDrop?: boolean) => ProjectState[];
+  // Legacy only props (optional to keep compatibility)
+  TASK_STATUSES?: any;
+  handleToggleTaskStatus?: (taskId: string, status: string) => void;
 }
 
 /**
@@ -47,7 +46,9 @@
   validDropStates,
   draggedTaskId,
   handleDeleteTask,
-  getNextValidStates
+  getNextValidStates,
+  TASK_STATUSES,
+  handleToggleTaskStatus
 }) => {
   // Use workflow-based kanban if states are available
   if (states.length > 0) {
@@ -68,9 +69,8 @@
       />
     );
   } else {
-    // No workflow states configured - show empty state
+    // No workflow states configured - show legacy kanban
     return (
-<<<<<<< HEAD
       <LegacyKanbanBoard
         tasks={tasks}
         taskTypes={taskTypes}
@@ -82,13 +82,6 @@
         handleDeleteTask={handleDeleteTask}
         getNextValidStates={getNextValidStates}
       />
-=======
-      <div className="text-center py-10">
-        <p className="text-zinc-600 dark:text-zinc-400">
-          No workflow states configured. Please set up workflow states in project settings.
-        </p>
-      </div>
->>>>>>> bb5fe584
     );
   }
 };
